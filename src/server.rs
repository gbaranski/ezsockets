--- conflicted
+++ resolved
@@ -249,13 +249,8 @@
                 respond_to: sender,
             })
             .map_err(|_| "connections is down")
-<<<<<<< HEAD
             .unwrap_or_default();
-        receiver.await.unwrap()
-=======
-            .unwrap();
         receiver.await.unwrap_or_default()
->>>>>>> 6dc15ec7
     }
 
     pub(crate) async fn disconnected(
