# Change Log
All notable changes to this project will be documented in this file.

The format is based on [Keep a Changelog](http://keepachangelog.com/)
and this project adheres to [Semantic Versioning](http://semver.org/).

## v0.6.3

- Allow users to use tokio v2.4.0 in their projects. See [#106](https://github.com/gbaranski/ezsockets/pull/106).
<<<<<<< HEAD
- Return `CloseCode::Abnormal` from keepalive timeouts instead of `CloseCode::Normal`.
=======
- Fix DDOS by honest clients when servers check capacity *after* clients connect.
>>>>>>> cc4bc652


## v0.6.2

- Add `MessageSignal::new()`.


## v0.6.1

- Tighten cleanup guarantees for outgoing client messages in reconnect cycles.


## v0.6.0 BREAKING

- change `Client::close()` to use reference instead of `self`; remove `async` qualifier
- feat: loosen `std::fmt::Debug` constrain on `Call` by @qiujiangkun in https://github.com/gbaranski/ezsockets/pull/39
- refactor: replace `SessionExt::Args` with `http::Request` by @qiujiangkun and @gbaranski in https://github.com/gbaranski/ezsockets/pull/42
- add `ClientExt::on_disconnect()` for socket closure and return a `ClientCloseCode` from `ClientExt::on_close()/on_disconnect()` to control reconnect/full-close behavior
- add `Session::close()` method
- fix server bug that would cause the server to crash if `ServerExt::on_connect()` returned an error
- return `Err(Option<CloseFrame>)` from `ServerExt::on_connect()` to reject connections
- robustness: `Server`, `Client`, `Session`, `Sink` interfaces now return `Result<(), tokio::sync::mpsc::error::SendError>` instead of potentially panicking
- add reason to `ServerExt::on_disconnect()`
- improved tracing emitted during close sequences
- add `ClientConfig::query_parameter()` so connection requests can pass data via the URI (since additional connection headers are not supported by the websockets spec, this method should be more compatible with other implementations)
- removed panics from the internals
- downgraded tracing errors to warnings
- Return `Ok(MessageSignal)` from `Client` and `Session` `.binary()/.text()/.close()` endpoints instead of `Ok(())`. The `MessageSignal::state()` method will indicate the current state of the message (sending/sent/failed).
- Clients attempt to reconnect immediately instead of after one full reconnect interval.
- Incoming user messages are discarded while a client is reconnecting, to better match the usual behavior of a websocket connection. If you want messages to be buffered while reconnecting, you should implement your own buffer.
- Rename `socket::Config` -> `socket::SocketConfig` and add a `heartbeat_ping_msg_fn` member variable in order to support custom Ping/Pong protocols.
    - Add `ClientConfig::socket_config()` setter so clients can define their socket's config.
    - Add `ezsockets::axum::Upgrade::on_upgrade_with_config()` that accepts a `SocketConfig`.
- Refactor `ezeockets::client::connect()` to use a retry loop for the initial connection. Add `max_initial_connect_attempts` and `max_reconnect_attempts` options to the `ClientConfig` (they default to 'infinite').
- Move `axum` and `tungstenite` server runners into new submodule `src/server_runners`.
- Update to `tokio-tungstenite` v0.20.0.
- Fork [axum-tungstenite](https://crates.io/crates/axum-tungstenite) crate into `src/server_runners` and refactor the `axum` runner to use that instead of `axum::extract::ws`.
- Bug fix: remove race condition between sending a message and a socket connection closing that would cause a client to shut down instead of calling `on_disconnect/on_close`.
- Use [`tokio-tungstenite-wasm`](https://github.com/TannerRogalsky/tokio-tungstenite-wasm) errors internally to better support cross-platform clients.
- Use [`enfync`](https://github.com/UkoeHB/enfync) runtime handles internally to better support cross-platform clients. Default clients continue to use tokio.
- Add `ClientConnector` abstraction for connecting clients and add `ezsockets::client::connect_with`.
- Add `ClientConnectorWasm` and `wasm_client` feature. Added `chat-client-wasm` example to show a WASM client that compiles. It currently only listens to the chat and can't input anything since browser does not have a terminal.
- Refactor `Socket` and `Client` to not depend on `tokio` when compiling to WASM. This is a breaking change as the `Client` API now exposes `async_channel` error types instead of `tokio` error types, and `Client::call_with()` now takes an `async_channel::Sender` instead of a `tokio` oneshot.
- Add unimplemented socket close codes.
- Add `ClientExt::on_connect_fail()` for custom handling of connection attempt failures. By default the client will continue trying to connect.


Migration guide:
```rust
impl ezsockets::SessionExt for MySession {
    type Args = (); // <----- 1. Remove Args on `SessionExt`
    // ...
}

impl ezsockets::ServerExt for ChatServer {
    // before
    async fn on_connect(
        &mut self,
        socket: Socket,
        address: SocketAddr,
        args: <Self::Session as ezsockets::SessionExt>::Args, // <----- 2. Remove `args` argument
    ) -> Result<Session, Error> { todo!() }

    // after
    async fn on_connect(
        &mut self,
        socket: Socket,
        request: ezsockets::Request, // <----- 3. Add `request: ezsockets::Request` argument.
        //                                        Note: `ezsockets::Request` is an alias for `http::Request`
        address: SocketAddr,
    ) -> Result<Session, Option<CloseFrame>> { todo!() } // <----- 4. Return `CloseFrame` if rejecting connection.
    
    // ...
}


// ONLY for `axum`

async fn websocket_handler(
    Extension(server): Extension<Server<ChatServer>>,
    ezsocket: Upgrade,
) -> impl IntoResponse {
    let session_args = get_session_args();
    // before:
        ezsocket.on_upgrade(server, session_args) // <----- 5. Remove `session_args` argument
    // after:
        ezsocket.on_upgrade(server)               // <----- Now you can customize the `Session` inside of `ServerExt::on_connect` via `ezsockets::Request`.
}

// ONLY for `tungstenite`

// before
ezsockets::tungstenite::run(
    server, 
    "127.0.0.1:8080", 
    |_| async move { Ok(()) } // <----- 6. Remove the last argument, 
                              // Now you can customize the `Session` inside of `ServerExt::on_connect` via `ezsockets::Request`
).await.unwrap();

// after
ezsockets::tungstenite::run(server, "127.0.0.1:8080") // Now you can customize the `Session` inside of `ServerExt::on_connect` via `ezsockets::Request`
    .await
    .unwrap();
```


## v0.5.1
- fix examples links in README.md

## v0.5.0 BREAKING

- feat: add TLS support for servers([#31](https://github.com/gbaranski/ezsockets/pull/31))
- refactor: rename methods and types for better distinction([#28](https://github.com/gbaranski/ezsockets/pull/28))

|Before|After|
|:------|:-----|
|`ClientExt::Params`| `ClientExt::Call`|
|`ClientExt::text(...)`| `ClientExt::on_text(...)`|
|`ClientExt::binary(...)`| `ClientExt::on_binary(...)`|
|`ClientExt::call(...)`| `ClientExt::on_call(...)`|
|`ClientExt::connected(...)`| `ClientExt::on_connect(...)`|
|`ClientExt::closed(...)`| `ClientExt::closed(...)`|
|-|-|
|`ServerExt::Params`| `ServerExt::Call`|
|`ServerExt::accept(...)`| `ServerExt::on_connect(...)`|
|`ServerExt::disconnected(...)`| `ServerExt::on_disconnect(...)`|
|`ServerExt::call(...)`| `ServerExt::on_call(...)`|
|-|-|
|`SessionExt::Params`| `SessionExt::Call`|
|`SessionExt::text(...)`| `SessionExt::on_text(...)`|
|`SessionExt::binary(...)`| `SessionExt::on_binary(...)`|
|`SessionExt::call(...)`| `SessionExt::on_call(...)`|

Additionally for the `ezsockets::tungstenite::run_on` function you need to also pass an `ezsockets::tungstenite::Acceptor`, if you don't use TLS, just pass `ezsockets::tungstenite::Acceptor::Plain`.


## v0.4.3
- connect request customizability([#25](https://github.com/gbaranski/ezsockets/pull/25)) with bearer authorization and custom headers.
- allow passing String directly to `ClientConfig::new()`

## v0.4.2
- client connection handlers. `ClientExt::closed()` and `ClientExt::connected()`

## v0.4.1
- add `Client::close()` method
- add benchmarks
- use biased non-random `tokio::select`

## v0.4.0 BREAKING
- add `alive()` to check if connection is alive.
- add `counter-server` example
- more friendly panic messages
- make `Server::call`, `Session::text`, `Session::binary` and `Session::call` synchronous

## v0.3.0 BREAKING
- Automatic GitHub workflows
- Integration tests
- Add `tungstenite::run_on` for alternative setups
- Refactor the `Client<T>` `T` generic logic

## v0.2.0 BREAKING
- fix panics
- close connection on heartbeat failure
- improve reconnection mechanism
- add basic authorization
- rename `Client::message()` to `Client::call()`
- `Client::call()` returns `Result<T, E>`
- To/From Sender conversions on Client
- Custom calls on `Session`
- Add `Args` for session creation
- Add `call_with` for with-response call
- improve logging
- remove `thiserror` usage

https://github.com/gbaranski/ezsockets/compare/v0.1.0...v0.2.0

## v0.1.0

First release!<|MERGE_RESOLUTION|>--- conflicted
+++ resolved
@@ -7,11 +7,8 @@
 ## v0.6.3
 
 - Allow users to use tokio v2.4.0 in their projects. See [#106](https://github.com/gbaranski/ezsockets/pull/106).
-<<<<<<< HEAD
 - Return `CloseCode::Abnormal` from keepalive timeouts instead of `CloseCode::Normal`.
-=======
 - Fix DDOS by honest clients when servers check capacity *after* clients connect.
->>>>>>> cc4bc652
 
 
 ## v0.6.2
