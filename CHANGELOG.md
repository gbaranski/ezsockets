--- conflicted
+++ resolved
@@ -7,12 +7,9 @@
 ## v0.6.3
 
 - Allow users to use tokio v2.4.0 in their projects. See [#106](https://github.com/gbaranski/ezsockets/pull/106).
-<<<<<<< HEAD
 - Force-close clients if they encounter an IO error, since an IO error might mean the client is hanging (e.g. after an IP address change) and should be reconstructed.
-=======
 - Return `CloseCode::Abnormal` from keepalive timeouts instead of `CloseCode::Normal`.
 - Fix DDOS by honest clients when servers check capacity *after* clients connect.
->>>>>>> e86e13e6
 
 
 ## v0.6.2
